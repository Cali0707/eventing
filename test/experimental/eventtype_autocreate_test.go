--- conflicted
+++ resolved
@@ -42,11 +42,7 @@
 	env.Test(ctx, t, eventtype_autocreate.AutoCreateEventTypesOnIMC())
 }
 
-<<<<<<< HEAD
 func TestBrokerEventTypeAutoCreate(t *testing.T) {
-=======
-func TestPingSourceEventTypeMatch(t *testing.T) {
->>>>>>> 25f7e03c
 	t.Parallel()
 
 	ctx, env := global.Environment(
@@ -56,13 +52,22 @@
 		k8s.WithEventListener,
 		environment.Managed(t),
 	)
-<<<<<<< HEAD
 	brokerName := feature.MakeRandomK8sName("broker")
 
 	env.Prerequisite(ctx, t, InstallMTBroker(brokerName))
 	env.Test(ctx, t, eventtype_autocreate.AutoCreateEventTypesOnBroker(brokerName))
-=======
+}
+
+func TestPingSourceEventTypeMatch(t *testing.T) {
+	t.Parallel()
+
+	ctx, env := global.Environment(
+		knative.WithKnativeNamespace(system.Namespace()),
+		knative.WithLoggingConfig,
+		knative.WithTracingConfig,
+		k8s.WithEventListener,
+		environment.Managed(t),
+	)
 
 	env.Test(ctx, t, eventtype_autocreate.AutoCreateEventTypeEventsFromPingSource())
->>>>>>> 25f7e03c
 }