--- conflicted
+++ resolved
@@ -116,6 +116,93 @@
 	to := g.getOrCreateVertex(&source.Spec.Sink)
 
 	v.AddEdge(to, dest, CloudEventOverridesTransform{Overrides: source.Spec.CloudEventOverrides}, true)
+}
+
+func (g *Graph) AddTrigger(trigger eventingv1.Trigger) error {
+	brokerRef := &duckv1.KReference{
+		Name:       trigger.Spec.Broker,
+		Namespace:  trigger.Namespace,
+		APIVersion: "eventing.knative.dev/v1",
+		Kind:       "Broker",
+	}
+	brokerDest := &duckv1.Destination{Ref: brokerRef}
+	broker, ok := g.vertices[makeComparableDestination(brokerDest)]
+	if !ok {
+		return fmt.Errorf("trigger refers to a non existent broker, can't add it to the graph")
+	}
+
+	triggerRef := &duckv1.KReference{
+		Name:       trigger.Name,
+		Namespace:  trigger.Namespace,
+		APIVersion: "eventing.knative.dev/v1",
+		Kind:       "Trigger",
+	}
+	triggerDest := &duckv1.Destination{Ref: triggerRef}
+
+	to := g.getOrCreateVertex(&trigger.Spec.Subscriber)
+
+	//TODO: the transform function should be set according to the trigger filter - there are multiple open issues to address this later
+	broker.AddEdge(to, triggerDest, getTransformForTrigger(trigger), false)
+
+	if trigger.Spec.Delivery == nil || trigger.Spec.Delivery.DeadLetterSink == nil {
+		return nil
+	}
+
+	dls := g.getOrCreateVertex(trigger.Spec.Delivery.DeadLetterSink)
+
+	broker.AddEdge(dls, triggerDest, NoTransform{}, true)
+
+	return nil
+
+}
+func (g *Graph) AddSubscription(subscription messagingv1.Subscription) error {
+	channelRef := &duckv1.KReference{
+		Name:       subscription.Spec.Channel.Name,
+		Namespace:  subscription.Namespace,
+		APIVersion: subscription.Spec.Channel.APIVersion,
+		Kind:       subscription.Spec.Channel.Kind,
+	}
+	channelDest := &duckv1.Destination{Ref: channelRef}
+	channel, ok := g.vertices[makeComparableDestination(channelDest)]
+
+	if !ok {
+		return fmt.Errorf("subscription refers to a non existent channel, can't add it to the graph")
+	}
+
+	subscriptionRef := &duckv1.KReference{
+		Name:       subscription.Name,
+		Namespace:  subscription.Namespace,
+		APIVersion: subscription.APIVersion,
+		Kind:       "Subscription",
+	}
+	subscriptionDest := &duckv1.Destination{Ref: subscriptionRef}
+
+	to := g.getOrCreateVertex(subscription.Spec.Subscriber)
+	channel.AddEdge(to, subscriptionDest, NoTransform{}, false)
+
+	// If the subscription has a reply field set, there should be another Edge struct.
+	if subscription.Spec.Reply != nil {
+		reply := g.getOrCreateVertex(subscription.Spec.Reply)
+		to.AddEdge(reply, subscriptionDest, NoTransform{}, false)
+	}
+
+	// If the subscription has the deadLetterSink property set on the delivery field, then another Edge should be constructed.
+	if subscription.Spec.Delivery == nil || subscription.Spec.Delivery.DeadLetterSink == nil {
+		return nil
+	}
+	dls := g.getOrCreateVertex(subscription.Spec.Delivery.DeadLetterSink)
+	channel.AddEdge(dls, subscriptionDest, NoTransform{}, true)
+
+	return nil
+
+}
+
+func getTransformForTrigger(trigger eventingv1.Trigger) Transform {
+	if len(trigger.Spec.Filters) == 0 && trigger.Spec.Filter != nil {
+		return &AttributesFilterTransform{Filter: trigger.Spec.Filter}
+	}
+
+	return NoTransform{}
 }
 
 func (g *Graph) getOrCreateVertex(dest *duckv1.Destination) *Vertex {
@@ -129,93 +216,4 @@
 	}
 
 	return v
-}
-
-func (g *Graph) AddTrigger(trigger eventingv1.Trigger) error {
-	brokerRef := &duckv1.KReference{
-		Name:       trigger.Spec.Broker,
-		Namespace:  trigger.Namespace,
-		APIVersion: "eventing.knative.dev/v1",
-		Kind:       "Broker",
-	}
-	brokerDest := &duckv1.Destination{Ref: brokerRef}
-	broker, ok := g.vertices[makeComparableDestination(brokerDest)]
-	if !ok {
-		return fmt.Errorf("trigger refers to a non existent broker, can't add it to the graph")
-	}
-
-	triggerRef := &duckv1.KReference{
-		Name:       trigger.Name,
-		Namespace:  trigger.Namespace,
-		APIVersion: "eventing.knative.dev/v1",
-		Kind:       "Trigger",
-	}
-	triggerDest := &duckv1.Destination{Ref: triggerRef}
-
-	to := g.getOrCreateVertex(&trigger.Spec.Subscriber)
-
-	//TODO: the transform function should be set according to the trigger filter - there are multiple open issues to address this later
-	broker.AddEdge(to, triggerDest, getTransformForTrigger(trigger), false)
-
-	if trigger.Spec.Delivery == nil || trigger.Spec.Delivery.DeadLetterSink == nil {
-		return nil
-	}
-
-	dls := g.getOrCreateVertex(trigger.Spec.Delivery.DeadLetterSink)
-
-	broker.AddEdge(dls, triggerDest, NoTransform{}, true)
-
-	return nil
-
-}
-<<<<<<< HEAD
-
-func getTransformForTrigger(trigger eventingv1.Trigger) Transform {
-	if len(trigger.Spec.Filters) == 0 && trigger.Spec.Filter != nil {
-		return &AttributesFilterTransform{Filter: trigger.Spec.Filter}
-	}
-
-	return NoTransform{}
-=======
-func (g *Graph) AddSubscription(subscription messagingv1.Subscription) error {
-	channelRef := &duckv1.KReference{
-		Name:       subscription.Spec.Channel.Name,
-		Namespace:  subscription.Namespace,
-		APIVersion: subscription.Spec.Channel.APIVersion,
-		Kind:       subscription.Spec.Channel.Kind,
-	}
-	channelDest := &duckv1.Destination{Ref: channelRef}
-	channel, ok := g.vertices[makeComparableDestination(channelDest)]
-
-	if !ok {
-		return fmt.Errorf("subscription refers to a non existent channel, can't add it to the graph")
-	}
-
-	subscriptionRef := &duckv1.KReference{
-		Name:       subscription.Name,
-		Namespace:  subscription.Namespace,
-		APIVersion: subscription.APIVersion,
-		Kind:       "Subscription",
-	}
-	subscriptionDest := &duckv1.Destination{Ref: subscriptionRef}
-
-	to := g.getOrCreateVertex(subscription.Spec.Subscriber)
-	channel.AddEdge(to, subscriptionDest, NoTransform{}, false)
-
-	// If the subscription has a reply field set, there should be another Edge struct.
-	if subscription.Spec.Reply != nil {
-		reply := g.getOrCreateVertex(subscription.Spec.Reply)
-		to.AddEdge(reply, subscriptionDest, NoTransform{}, false)
-	}
-
-	// If the subscription has the deadLetterSink property set on the delivery field, then another Edge should be constructed.
-	if subscription.Spec.Delivery == nil || subscription.Spec.Delivery.DeadLetterSink == nil {
-		return nil
-	}
-	dls := g.getOrCreateVertex(subscription.Spec.Delivery.DeadLetterSink)
-	channel.AddEdge(dls, subscriptionDest, NoTransform{}, true)
-
-	return nil
-
->>>>>>> 15729678
 }