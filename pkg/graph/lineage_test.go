--- conflicted
+++ resolved
@@ -62,7 +62,6 @@
 		},
 	}
 
-<<<<<<< HEAD
 	a.AddEdge(b, nil, NoTransform{}, false)
 	b.AddEdge(c, nil, typeEqualityTransform{eventType: "event.type"}, false)
 	b.AddEdge(d, nil, NoTransform{}, false)
@@ -70,49 +69,6 @@
 	c.AddEdge(e, nil, NoTransform{}, false)
 	d.AddEdge(e, nil, NoTransform{}, false)
 	e.AddEdge(c, nil, NoTransform{}, false)
-=======
-	a.AddEdge(b, nil, NoTransform)
-	b.AddEdge(c, nil, func(et *eventingv1beta3.EventType, tfc TransformFunctionContext) (*eventingv1beta3.EventType, TransformFunctionContext) {
-		eventType := ""
-		for _, attr := range et.Spec.Attributes {
-			if attr.Name == "type" {
-				eventType = attr.Value
-			}
-		}
-		if eventType == "" {
-			eventType = "example.type"
-			et.Spec.Attributes = append(et.Spec.Attributes, eventingv1beta3.EventAttributeDefinition{Name: "type", Value: eventType, Required: true})
-		}
-
-		if eventType != "example.type" {
-			return nil, tfc
-		}
-
-		return et, tfc
-	})
-	b.AddEdge(d, nil, NoTransform)
-	c.AddEdge(d, nil, func(et *eventingv1beta3.EventType, tfc TransformFunctionContext) (*eventingv1beta3.EventType, TransformFunctionContext) {
-		eventType := ""
-		for _, attr := range et.Spec.Attributes {
-			if attr.Name == "type" {
-				eventType = attr.Value
-			}
-		}
-		if eventType == "" {
-			eventType = "some.other.type"
-			et.Spec.Attributes = append(et.Spec.Attributes, eventingv1beta3.EventAttributeDefinition{Name: "type", Value: eventType, Required: true})
-		}
-
-		if eventType != "some.other.type" {
-			return nil, tfc
-		}
-
-		return et, tfc
-	})
-	c.AddEdge(e, nil, NoTransform)
-	d.AddEdge(e, nil, NoTransform)
-	e.AddEdge(c, nil, NoTransform)
->>>>>>> 4cec5545
 
 	lineageFromA := a.Lineage(MakeEmptyEventType(), TransformFunctionContext{})
 	assert.Equal(t, "A", lineageFromA.Reference().Ref.Name)
@@ -172,13 +128,21 @@
 }
 
 func (t typeEqualityTransform) Apply(et *eventingv1beta3.EventType, tfc TransformFunctionContext) (*eventingv1beta3.EventType, TransformFunctionContext) {
-	if et.Spec.Type == "" {
-		et.Spec.Type = t.eventType
+	for _, attr := range et.Spec.Attributes {
+		if attr.Name == "type" {
+			if attr.Value == "" {
+				attr.Value = t.eventType
+			}
+
+			if attr.Value != t.eventType {
+				return nil, tfc
+			}
+
+			return et, tfc
+		}
 	}
 
-	if et.Spec.Type != t.eventType {
-		return nil, tfc
-	}
+	et.Spec.Attributes = append(et.Spec.Attributes, eventingv1beta3.EventAttributeDefinition{Name: "type", Value: t.eventType})
 
 	return et, tfc
 }
